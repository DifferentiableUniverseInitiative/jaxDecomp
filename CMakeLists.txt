--- conflicted
+++ resolved
@@ -13,17 +13,8 @@
 set(CMAKE_CUDA_STANDARD 17)
 
 # Latest JAX v0.4.26 no longer supports cuda 11.8
-<<<<<<< HEAD
 find_package(CUDAToolkit REQUIRED VERSION 12)
 set(NVHPC_CUDA_VERSION ${CUDAToolkit_VERSION_MAJOR}.${CUDAToolkit_VERSION_MINOR})
-=======
-# By default, build for CUDA 12.2, users can override this with -DNVHPC_CUDA_VERSION=11.8
-set(NVHPC_CUDA_VERSION 12.2 CACHE STRING  "CUDA version to build for" )
-
-# Build debug
-# set(CMAKE_BUILD_TYPE Debug)
-add_subdirectory(third_party/cuDecomp)
->>>>>>> d551967a
 
 message(STATUS "Using CUDA ${NVHPC_CUDA_VERSION}")
 # Build Release by default
