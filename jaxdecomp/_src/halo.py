--- conflicted
+++ resolved
@@ -208,34 +208,6 @@
         pdims=pdims,
         global_shape=global_shape,
     )
-
-<<<<<<< HEAD
-    if reduce_halo:
-      # Padding is usally halo_size and the halo_exchange extents are halo_size // 2
-      # So the reduction is done on half of the halo_size
-      halo_x, halo_y, halo_z = [extent * 2 for extent in halo_extents]
-
-      # Apply corrections along x
-      if halo_x > 0:
-        output = output.at[halo_x:halo_x + halo_x // 2].add(output[:halo_x //
-                                                                   2])
-        output = output.at[-(halo_x + halo_x // 2):-halo_x].add(
-            output[-halo_x // 2:])
-      # Apply corrections along y
-      if halo_y > 0:
-        output = output.at[:, halo_y:halo_y + halo_y // 2].add(
-            output[:, :halo_y // 2])
-        output = output.at[:, -(halo_y + halo_y // 2):-halo_y].add(
-            output[:, -halo_y // 2:])
-      # Apply corrections along z
-      if halo_z > 0:
-        output = output.at[:, :, halo_z:halo_z + halo_z // 2].add(
-            output[:, :, :halo_z // 2])
-        output = output.at[:, :, -(halo_z + halo_z // 2):-halo_z].add(
-            output[:, :, -halo_z // 2:])
-
-=======
->>>>>>> 1be36aaa
     return output
 
   @staticmethod
