--- conflicted
+++ resolved
@@ -73,13 +73,9 @@
 def test_fft(pdims, global_shape, local_transpose):
 
   print("*" * 80)
-<<<<<<< HEAD
   print(
       f"Testing with pdims {pdims} and global shape {global_shape} and local transpose {local_transpose}"
   )
-=======
-  print(f"Testing with pdims {pdims} and global shape {global_shape}")
->>>>>>> 3c9797a2
   if pdims[0] == 1:
     penciltype = SLAB_XY
   elif pdims[1] == 1:
@@ -87,11 +83,8 @@
   else:
     penciltype = PENCILS
   print(f"Decomposition type {penciltype}")
-<<<<<<< HEAD
 
   jaxdecomp.config.update('transpose_axis_contiguous', local_transpose)
-=======
->>>>>>> 3c9797a2
 
   global_array, mesh = create_spmd_array(global_shape, pdims)
 
@@ -111,28 +104,14 @@
   gathered_rec_array = multihost_utils.process_allgather(rec_array, tiled=True)
   jax_karray = jnp.fft.fftn(gathered_array)
 
-<<<<<<< HEAD
-=======
-  # Check reconstructed array
-  assert_allclose(
-      gathered_array.real, gathered_rec_array.real, rtol=1e-7, atol=1e-7)
-  assert_allclose(
-      gathered_array.imag, gathered_rec_array.imag, rtol=1e-7, atol=1e-7)
-
-  print(f"Reconstruction check OK!")
-
->>>>>>> 3c9797a2
   # Check the forward FFT
   if penciltype == SLAB_YZ:
     transpose_back = [2, 0, 1]
   else:
     transpose_back = [1, 2, 0]
-<<<<<<< HEAD
   if not local_transpose:
     transpose_back = [0, 1, 2]
 
-=======
->>>>>>> 3c9797a2
   jax_karray_transposed = jax_karray.transpose(transpose_back)
   assert_allclose(
       gathered_karray.real, jax_karray_transposed.real, rtol=1e-7, atol=1e-7)
@@ -141,7 +120,6 @@
 
   print(f"FFT with transpose check OK!")
 
-<<<<<<< HEAD
   # Check reconstructed array
   assert_allclose(
       gathered_array.real, gathered_rec_array.real, rtol=1e-7, atol=1e-7)
@@ -152,8 +130,18 @@
   # Temporary solution because I need to find a way to retrigger the jit compile if the config changes
   jax.clear_caches()
 
-=======
->>>>>>> 3c9797a2
+  # Check the forward FFT
+  if penciltype == SLAB_YZ:
+    transpose_back = [2, 0, 1]
+  else:
+    transpose_back = [1, 2, 0]
+  jax_karray_transposed = jax_karray.transpose(transpose_back)
+  assert_allclose(gathered_ - 7, atol=1e-7)
+  assert_allclose(
+      gathered_karray.imag, jax_karray_transposed.imag, rtol=1e-7, atol=1e-7)
+
+  print(f"FFT with transpose check OK!")
+
 
 # Cartesian product tests
 @pytest.mark.parametrize(
